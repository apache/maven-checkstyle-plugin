 ------
 Introduction
 ------
 Maria Odea Ching
 ------
 2015-05-01
 ------

~~ Licensed to the Apache Software Foundation (ASF) under one
~~ or more contributor license agreements.  See the NOTICE file
~~ distributed with this work for additional information
~~ regarding copyright ownership.  The ASF licenses this file
~~ to you under the Apache License, Version 2.0 (the
~~ "License"); you may not use this file except in compliance
~~ with the License.  You may obtain a copy of the License at
~~
~~   http://www.apache.org/licenses/LICENSE-2.0
~~
~~ Unless required by applicable law or agreed to in writing,
~~ software distributed under the License is distributed on an
~~ "AS IS" BASIS, WITHOUT WARRANTIES OR CONDITIONS OF ANY
~~ KIND, either express or implied.  See the License for the
~~ specific language governing permissions and limitations
~~ under the License.

~~ NOTE: For help with the syntax of this file, see:
~~ http://maven.apache.org/doxia/references/apt-format.html


${project.name}

  The Checkstyle Plugin generates a report regarding the code style used by the developers. For more information about Checkstyle,
  see {{{https://checkstyle.org/}https://checkstyle.org/}}.

  This version of the plugin uses Checkstyle ${checkstyleVersion} by default and requires Java ${javaVersion}. But you can
  {{{./examples/upgrading-checkstyle.html}upgrade the version used at runtime}}.

  The plugin can be configured in the project's POM. Predefined rulesets available for use in this version of the plugin are:
  {{{http://checkstyle.sourceforge.net/sun_style.html}<<<sun_checks.xml>>>}} and
  {{{http://checkstyle.sourceforge.net/google_style.html}<<<google_checks.xml>>>}}.
  You can also use a custom ruleset by specifying it in the plugin configuration.

* Goals Overview

   The Checkstyle Plugin has three goals:

   * {{{./checkstyle-mojo.html}checkstyle:checkstyle}} is a reporting goal that performs Checkstyle analysis and generates a report on violations.

   * {{{./checkstyle-aggregate-mojo.html}checkstyle:checkstyle-aggregate}} is a reporting goal that performs Checkstyle analysis and generates an aggregate HTML report on violations in a multi-module reactor build.

   * {{{./check-mojo.html}checkstyle:check}} is a goal that performs Checkstyle analysis and outputs violations or a count of violations to the console, potentially failing the build. It can also be configured to re-use an earlier analysis.

* Major Version Upgrade to version 3.0.0

  Please note that the following parameters have been completely removed from the plugin configuration:

   * <<<sourceDirectory>>>: use <<<sourceDirectories>>> instead;

   * <<<testSourceDirectory>>>: use <<<testSourceDirectories>>> instead.

* Usage

  General instructions on how to use the Checkstyle Plugin can be found on the {{{./usage.html}usage page}}. Some more
  specific use cases are described in the examples given below.

  In case you still have questions regarding the plugin's usage, please have a look at the {{{./faq.html}FAQ}} and feel
  free to contact the {{{./mailing-lists.html}user mailing list}}. The posts to the mailing list are archived and could
  already contain the answer to your question as part of an older thread. Hence, it is also worth browsing/searching
  the {{{./mailing-lists.html}mail archive}}.

  If you feel like the plugin is missing a feature or has a defect, you can fill a feature request or bug report in our
<<<<<<< HEAD
  {{{https://issues.apache.org/jira/projects/MCHECKSTYLE/}issue tracker}}. When creating a new issue, please provide a comprehensive description of your
=======
  {{{./issue-management.html}issue tracker}}. When creating a new issue, please provide a comprehensive description of your
>>>>>>> b3e8f239
  concern. Especially for fixing bugs it is crucial that the developers can reproduce your problem. For this reason,
  entire debug logs, POMs or most preferably little demo projects attached to the issue are very much appreciated.
  Of course, patches are welcome, too. Contributors can check out the project from our
  {{{./scm.html}source repository}} and will find supplementary information in the
  {{{http://maven.apache.org/guides/development/guide-helping.html}guide to helping with Maven}}.

* Examples

   The following examples show how to use the Checkstyle Plugin in more advanced usecases:

   * {{{./examples/upgrading-checkstyle.html}Upgrading Checkstyle at Runtime}}

   * {{{./examples/inline-checker-config.html}Using an 'Inline' Checkstyle Checker Configuration}}

   * {{{./examples/custom-checker-config.html}Using a Custom Checkstyle Checker Configuration}}

   * {{{./examples/custom-property-expansion.html}Using Custom Checkstyle Property Expansion Definitions}}

   * {{{./examples/suppressions-filter.html}Using a Suppressions Filter}}

   * {{{./examples/custom-developed-checkstyle.html}Using Custom Developed Checkstyle Check Modules}}

   * {{{./examples/multi-module-config.html}Multimodule Configuration}}

  []<|MERGE_RESOLUTION|>--- conflicted
+++ resolved
@@ -69,12 +69,9 @@
   the {{{./mailing-lists.html}mail archive}}.
 
   If you feel like the plugin is missing a feature or has a defect, you can fill a feature request or bug report in our
-<<<<<<< HEAD
-  {{{https://issues.apache.org/jira/projects/MCHECKSTYLE/}issue tracker}}. When creating a new issue, please provide a comprehensive description of your
-=======
-  {{{./issue-management.html}issue tracker}}. When creating a new issue, please provide a comprehensive description of your
->>>>>>> b3e8f239
-  concern. Especially for fixing bugs it is crucial that the developers can reproduce your problem. For this reason,
+  {{{https://issues.apache.org/jira/projects/MCHECKSTYLE/}issue tracker}}. When creating a new issue, please provide
+  a comprehensive description of your concern. Especially for fixing bugs it is crucial that the developers can
+  reproduce your problem. For this reason,
   entire debug logs, POMs or most preferably little demo projects attached to the issue are very much appreciated.
   Of course, patches are welcome, too. Contributors can check out the project from our
   {{{./scm.html}source repository}} and will find supplementary information in the
