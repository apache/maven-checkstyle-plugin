--- conflicted
+++ resolved
@@ -29,17 +29,11 @@
 
 /**
  * @author Edwin Punzalan
- *
  */
 public class CheckstyleReportTest extends AbstractCheckstyleTestCase {
     public void testNoSource() throws Exception {
         File generatedReport = generateReport(getGoal(), "no-source-plugin-config.xml");
-<<<<<<< HEAD
-        assertFalse(new File(generatedReport.getAbsolutePath()).exists());
-=======
-        String absolutePath = generatedReport.getAbsolutePath();
-        assertFalse(absolutePath + " exists", FileUtils.fileExists(absolutePath));
->>>>>>> b0ce8f7a
+        assertTrue(new File(generatedReport.getAbsolutePath()).exists());
     }
 
     public void testMinConfiguration() throws Exception {
@@ -72,7 +66,7 @@
 
             fail("Must throw exception on errors");
         } catch (Exception e) {
-            // expected
+            assertNotNull(e.getMessage());
         }
     }
 
